{
  "name": "strapi-plugin-content-manager",
<<<<<<< HEAD
  "version": "3.0.0-alpha.26.1",
=======
  "version": "3.0.0-alpha.26.2",
>>>>>>> a0b6a7ce
  "description": "A powerful UI to easily manage your data.",
  "strapi": {
    "name": "Content Manager",
    "icon": "plug",
    "description": "content-manager.plugin.description"
  },
  "scripts": {
<<<<<<< HEAD
    "test": "echo \"no tests yet\""
=======
    "analyze:clean": "node ./node_modules/strapi-helper-plugin/node_modules/.bin/rimraf stats.json",
    "preanalyze": "npm run analyze:clean",
    "analyze": "node ./node_modules/strapi-helper-plugin/lib/internals/scripts/analyze.js",
    "prebuild": "npm run build:clean",
    "build:dev": "cross-env NODE_ENV=development ./node_modules/strapi-helper-plugin/node_modules/.bin/webpack --config node_modules/strapi-helper-plugin/lib/internals/webpack/webpack.prod.babel.js --color -p --progress",
    "build": "cross-env NODE_ENV=production ./node_modules/strapi-helper-plugin/node_modules/.bin/webpack --config node_modules/strapi-helper-plugin/lib/internals/webpack/webpack.prod.babel.js --color -p --progress",
    "build:clean": "cross-env ./node_modules/strapi-helper-plugin/node_modules/.bin/rimraf admin/build",
    "start": "node ./node_modules/strapi-helper-plugin/node_modules/.bin/cross-env NODE_ENV=development PLUGIN=true node ./node_modules/strapi-helper-plugin/lib/server",
    "generate": "node ./node_modules/strapi-helper-plugin/node_modules/plop --plopfile ./node_modules/strapi-helper-plugin/lib/internals/generators/index.js",
    "prettier": "node ./node_modules/strapi-helper-plugin/node_modules/.bin/prettier --single-quote --trailing-comma es5 --write \"{admin,__{tests,mocks}__}/**/*.js\"",
    "test": "echo \"no tests yet\"",
    "prepublishOnly": "IS_MONOREPO=true npm run build"
  },
  "devDependencies": {
    "codemirror": "^5.39.0",
    "draft-js": "^0.10.5",
    "react-select": "^1.2.1",
    "showdown": "^1.8.6",
    "strapi-helper-plugin": "3.0.0-alpha.26.2"
>>>>>>> a0b6a7ce
  },
  "dependencies": {
    "codemirror": "^5.46.0",
    "draft-js": "^0.10.5",
    "pluralize": "^7.0.0",
<<<<<<< HEAD
    "showdown": "^1.9.0",
    "strapi-helper-plugin": "3.0.0-alpha.26.1",
    "strapi-utils": "3.0.0-alpha.26.1"
  },
  "peerDependencies": {
    "classnames": "^2.2.6",
    "immutable": "^3.8.2",
    "invariant": "^2.2.1",
    "lodash": "^4.17.11",
    "react": "^16.0.0",
    "react-dom": "^16.0.0",
    "react-intl": "^2.8.0",
    "react-redux": "^7.0.2",
    "react-router": "^5.0.0",
    "react-router-dom": "^5.0.0",
    "react-select": "^1.3.0",
    "react-transition-group": "^2.5.0",
    "reactstrap": "^5.0.0",
    "redux": "^4.0.1",
    "redux-immutable": "^4.0.0",
    "reselect": "^3.0.1",
    "styled-components": "^4.2.0"
=======
    "strapi-utils": "3.0.0-alpha.26.2"
>>>>>>> a0b6a7ce
  },
  "author": {
    "name": "Strapi team",
    "email": "hi@strapi.io",
    "url": "http://strapi.io"
  },
  "maintainers": [
    {
      "name": "Strapi team",
      "email": "hi@strapi.io",
      "url": "http://strapi.io"
    }
  ],
  "repository": {
    "type": "git",
    "url": "git://github.com/strapi/strapi.git"
  },
  "engines": {
    "node": ">= 10.0.0",
    "npm": ">= 6.0.0"
  },
  "license": "MIT",
  "gitHead": "c85658a19b8fef0f3164c19693a45db305dc07a9"
}<|MERGE_RESOLUTION|>--- conflicted
+++ resolved
@@ -1,10 +1,6 @@
 {
   "name": "strapi-plugin-content-manager",
-<<<<<<< HEAD
-  "version": "3.0.0-alpha.26.1",
-=======
   "version": "3.0.0-alpha.26.2",
->>>>>>> a0b6a7ce
   "description": "A powerful UI to easily manage your data.",
   "strapi": {
     "name": "Content Manager",
@@ -12,38 +8,15 @@
     "description": "content-manager.plugin.description"
   },
   "scripts": {
-<<<<<<< HEAD
     "test": "echo \"no tests yet\""
-=======
-    "analyze:clean": "node ./node_modules/strapi-helper-plugin/node_modules/.bin/rimraf stats.json",
-    "preanalyze": "npm run analyze:clean",
-    "analyze": "node ./node_modules/strapi-helper-plugin/lib/internals/scripts/analyze.js",
-    "prebuild": "npm run build:clean",
-    "build:dev": "cross-env NODE_ENV=development ./node_modules/strapi-helper-plugin/node_modules/.bin/webpack --config node_modules/strapi-helper-plugin/lib/internals/webpack/webpack.prod.babel.js --color -p --progress",
-    "build": "cross-env NODE_ENV=production ./node_modules/strapi-helper-plugin/node_modules/.bin/webpack --config node_modules/strapi-helper-plugin/lib/internals/webpack/webpack.prod.babel.js --color -p --progress",
-    "build:clean": "cross-env ./node_modules/strapi-helper-plugin/node_modules/.bin/rimraf admin/build",
-    "start": "node ./node_modules/strapi-helper-plugin/node_modules/.bin/cross-env NODE_ENV=development PLUGIN=true node ./node_modules/strapi-helper-plugin/lib/server",
-    "generate": "node ./node_modules/strapi-helper-plugin/node_modules/plop --plopfile ./node_modules/strapi-helper-plugin/lib/internals/generators/index.js",
-    "prettier": "node ./node_modules/strapi-helper-plugin/node_modules/.bin/prettier --single-quote --trailing-comma es5 --write \"{admin,__{tests,mocks}__}/**/*.js\"",
-    "test": "echo \"no tests yet\"",
-    "prepublishOnly": "IS_MONOREPO=true npm run build"
-  },
-  "devDependencies": {
-    "codemirror": "^5.39.0",
-    "draft-js": "^0.10.5",
-    "react-select": "^1.2.1",
-    "showdown": "^1.8.6",
-    "strapi-helper-plugin": "3.0.0-alpha.26.2"
->>>>>>> a0b6a7ce
   },
   "dependencies": {
     "codemirror": "^5.46.0",
     "draft-js": "^0.10.5",
     "pluralize": "^7.0.0",
-<<<<<<< HEAD
     "showdown": "^1.9.0",
-    "strapi-helper-plugin": "3.0.0-alpha.26.1",
-    "strapi-utils": "3.0.0-alpha.26.1"
+    "strapi-helper-plugin": "3.0.0-alpha.26.2",
+    "strapi-utils": "3.0.0-alpha.26.2"
   },
   "peerDependencies": {
     "classnames": "^2.2.6",
@@ -63,9 +36,6 @@
     "redux-immutable": "^4.0.0",
     "reselect": "^3.0.1",
     "styled-components": "^4.2.0"
-=======
-    "strapi-utils": "3.0.0-alpha.26.2"
->>>>>>> a0b6a7ce
   },
   "author": {
     "name": "Strapi team",
