--- conflicted
+++ resolved
@@ -3,11 +3,7 @@
 const _ = require('lodash');
 const mongoose = require('mongoose');
 
-<<<<<<< HEAD
 const { models: utilsModels, contentTypes: contentTypesUtils } = require('strapi-utils');
-=======
-const { models: utilsModels, contentTypes } = require('strapi-utils');
->>>>>>> 645c0b8c
 const utils = require('./utils');
 const populateQueries = require('./utils/populate-queries');
 const relations = require('./relations');
@@ -43,8 +39,6 @@
       primaryKey: '_id',
       primaryKeyType: 'string',
     });
-
-    const isPrivate = !_.get(definition, 'options.populateCreatorFields', false);
 
     if (!definition.uid.startsWith('strapi::') && definition.modelType !== 'component') {
       if (contentTypesUtils.hasDraftAndPublish(definition)) {
@@ -55,26 +49,22 @@
         };
       }
 
+      const isPrivate = !_.get(definition, 'options.populateCreatorFields', false);
+
       definition.attributes[CREATED_BY_ATTRIBUTE] = {
         model: 'user',
         plugin: 'admin',
-<<<<<<< HEAD
         configurable: false,
         writable: false,
-=======
         private: isPrivate,
->>>>>>> 645c0b8c
       };
 
       definition.attributes[UPDATED_BY_ATTRIBUTE] = {
         model: 'user',
         plugin: 'admin',
-<<<<<<< HEAD
         configurable: false,
         writable: false,
-=======
         private: isPrivate,
->>>>>>> 645c0b8c
       };
     }
 
@@ -169,46 +159,22 @@
 
     target[model].allAttributes = _.clone(definition.attributes);
 
-<<<<<<< HEAD
     const createAtCol = _.get(definition, 'options.timestamps.0', 'createdAt');
     const updatedAtCol = _.get(definition, 'options.timestamps.1', 'updatedAt');
+
     if (_.get(definition, 'options.timestamps', false)) {
       _.set(definition, 'options.timestamps', [createAtCol, updatedAtCol]);
-      target[model].allAttributes[createAtCol] = { type: 'timestamp' };
-      target[model].allAttributes[updatedAtCol] = { type: 'timestamp' };
+
+      _.assign(target[model].allAttributes, {
+        [createAtCol]: { type: 'timestamp' },
+        [updatedAtCol]: { type: 'timestamp' },
+      });
+
       schema.set('timestamps', { createdAt: createAtCol, updatedAt: updatedAtCol });
     } else {
       _.set(definition, 'options.timestamps', false);
-=======
-    // Use provided timestamps if the elements in the array are string else use default.
-    const timestampsOption = _.get(definition, 'options.timestamps', true);
-    if (_.isArray(timestampsOption)) {
-      const [createAtCol = 'createdAt', updatedAtCol = 'updatedAt'] = timestampsOption;
-
-      schema.set('timestamps', {
-        createdAt: createAtCol,
-        updatedAt: updatedAtCol,
-      });
-
-      target[model].allAttributes[createAtCol] = {
-        type: 'timestamp',
-      };
-      target[model].allAttributes[updatedAtCol] = {
-        type: 'timestamp',
-      };
-    } else if (timestampsOption === true) {
-      schema.set('timestamps', true);
-
-      _.set(definition, 'options.timestamps', ['createdAt', 'updatedAt']);
-
-      target[model].allAttributes.createdAt = {
-        type: 'timestamp',
-      };
-      target[model].allAttributes.updatedAt = {
-        type: 'timestamp',
-      };
->>>>>>> 645c0b8c
-    }
+    }
+
     schema.set('minimize', _.get(definition, 'options.minimize', false) === true);
 
     const refToStrapiRef = obj => {
@@ -323,7 +289,7 @@
     target[model].updateRelations = relations.update;
     target[model].deleteRelations = relations.deleteRelations;
 
-    target[model].privateAttributes = contentTypes.getPrivateAttributes(target[model]);
+    target[model].privateAttributes = contentTypesUtils.getPrivateAttributes(target[model]);
   }
 
   // Instanciate every models
