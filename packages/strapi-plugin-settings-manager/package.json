{
  "name": "strapi-plugin-settings-manager",
  "version": "3.0.0-alpha.5.5",
  "description": "Strapi plugin to manage settings.",
  "strapi": {
    "name": "Settings Manager",
    "icon": "wrench",
    "description": "Description of settings-manager plugin."
  },
  "scripts": {
    "analyze:clean": "rimraf stats.json",
    "preanalyze": "npm run analyze:clean",
    "analyze": "node node_modules/strapi-helper-plugin/lib/internals/scripts/analyze.js",
    "prebuild": "npm run build:clean && npm run test",
    "build": "cross-env NODE_ENV=production webpack --config node_modules/strapi-helper-plugin/lib/internals/webpack/webpack.prod.babel.js --color -p --progress",
    "build:clean": "rimraf admin/build",
    "start": "cross-env NODE_ENV=development node node_modules/strapi-helper-plugin/lib/server",
    "generate": "plop --plopfile node_modules/strapi-helper-plugin/lib/internals/generators/index.js",
    "lint": "eslint --ignore-path .gitignore --config node_modules/strapi-helper-plugin/lib/internals/eslint/.eslintrc.json admin",
    "pretest": "npm run lint",
    "prettier": "prettier --single-quote --trailing-comma es5 --write \"{admin,__{tests,mocks}__}/**/*.js\"",
    "test": "echo Tests are not implemented.",
    "prepublish": "npm run build",
    "postinstall": "node node_modules/strapi-helper-plugin/lib/internals/scripts/postinstall.js"
  },
  "dependencies": {
    "bootstrap": "^4.0.0-alpha.6",
    "flag-icon-css": "^2.8.0",
    "koa-send": "^4.1.0",
    "react": "^15.6.1",
    "react-dom": "^15.6.1",
    "react-select": "^1.0.0-rc.5",
    "react-transition-group": "^1.2.0",
    "reactstrap": "^4.8.0"
  },
  "devDependencies": {
    "cross-env": "^5.0.5",
<<<<<<< HEAD
    "eslint": "^4.7.2",
    "eslint-config-airbnb": "^15.1.0",
    "eslint-config-airbnb-base": "^11.3.2",
    "eslint-config-prettier": "^2.6.0",
=======
    "eslint": "^4.7.1",
    "eslint-config-airbnb": "^15.1.0",
    "eslint-config-airbnb-base": "^11.3.2",
    "eslint-config-prettier": "^2.5.0",
>>>>>>> 5ae05119
    "eslint-import-resolver-webpack": "^0.8.3",
    "eslint-plugin-babel": "^4.1.2",
    "eslint-plugin-import": "^2.7.0",
    "eslint-plugin-jsx-a11y": "^6.0.2",
    "eslint-plugin-react": "^7.4.0",
    "eslint-plugin-redux-saga": "^0.4.0",
    "plop": "^1.8.1",
    "prettier": "^1.7.0",
    "rimraf": "^2.6.2",
    "strapi-helper-plugin": "3.0.0-alpha.5.5",
    "webpack": "^3.6.0"
  },
  "author": {
    "name": "Strapi team",
    "email": "hi@strapi.io",
    "url": "http://strapi.io"
  },
  "maintainers": [
    {
      "name": "Strapi team",
      "email": "hi@strapi.io",
      "url": "http://strapi.io"
    }
  ],
  "engines": {
    "node": ">= 7.0.0",
    "npm": ">= 3.0.0"
  },
  "license": "MIT"
}<|MERGE_RESOLUTION|>--- conflicted
+++ resolved
@@ -35,17 +35,10 @@
   },
   "devDependencies": {
     "cross-env": "^5.0.5",
-<<<<<<< HEAD
     "eslint": "^4.7.2",
     "eslint-config-airbnb": "^15.1.0",
     "eslint-config-airbnb-base": "^11.3.2",
     "eslint-config-prettier": "^2.6.0",
-=======
-    "eslint": "^4.7.1",
-    "eslint-config-airbnb": "^15.1.0",
-    "eslint-config-airbnb-base": "^11.3.2",
-    "eslint-config-prettier": "^2.5.0",
->>>>>>> 5ae05119
     "eslint-import-resolver-webpack": "^0.8.3",
     "eslint-plugin-babel": "^4.1.2",
     "eslint-plugin-import": "^2.7.0",
@@ -55,7 +48,7 @@
     "plop": "^1.8.1",
     "prettier": "^1.7.0",
     "rimraf": "^2.6.2",
-    "strapi-helper-plugin": "3.0.0-alpha.5.5",
+    "strapi-helper-plugin": "file:../strapi-helper-plugin",
     "webpack": "^3.6.0"
   },
   "author": {
