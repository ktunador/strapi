--- conflicted
+++ resolved
@@ -5,13 +5,9 @@
     try {
       const { _id, id } = await strapi.plugins['users-permissions'].services.jwt.getToken(ctx);
 
-<<<<<<< HEAD
       if ((id || _id) === undefined) {
         throw new Error('Invalid token: Token did not contain required fields');
       }
-=======
-      if ((id || _id) === undefined) throw new Error('Invalid token: Token did not contain required fields');
->>>>>>> 354a69c5
 
       ctx.state.user = await strapi.query('user', 'users-permissions').findOne({ _id, id });
     } catch (err) {
