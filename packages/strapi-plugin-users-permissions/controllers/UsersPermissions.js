'use strict';

/**
 * UsersPermissions.js controller
 *
 * @description: A set of functions called "actions" of the `users-permissions` plugin.
 */

const _ = require('lodash');

module.exports = {
  /**
   * Default action.
   *
   * @return {Object}
   */
  createRole: async ctx => {
    if (_.isEmpty(ctx.request.body)) {
      return ctx.badRequest(null, [{ messages: [{ id: 'Cannot be empty' }] }]);
    }

    try {
      await strapi.plugins[
        'users-permissions'
      ].services.userspermissions.createRole(ctx.request.body);

      ctx.send({ ok: true });
    } catch (err) {
      ctx.badRequest(null, [{ messages: [{ id: 'An error occured' }] }]);
    }
  },

  deleteProvider: async ctx => {
    const { provider } = ctx.params;

    if (!provider) {
      return ctx.badRequest(null, [{ messages: [{ id: 'Bad request' }] }]);
    }

    // TODO handle dynamic
    ctx.send({ ok: true });
  },

  deleteRole: async ctx => {
    // Fetch public role.
    const publicRole = await strapi
      .query('role', 'users-permissions')
      .findOne({ type: 'public' });

    const publicRoleID = publicRole.id || publicRole._id;

    const roleID = ctx.params.role;

    if (!roleID) {
      return ctx.badRequest(null, [{ messages: [{ id: 'Bad request' }] }]);
    }

    // Prevent from removing the public role.
    if (roleID.toString() === publicRoleID.toString()) {
      return ctx.badRequest(null, [{ messages: [{ id: 'Unauthorized' }] }]);
    }

    try {
      await strapi.plugins[
        'users-permissions'
      ].services.userspermissions.deleteRole(roleID, publicRoleID);

      ctx.send({ ok: true });
    } catch (err) {
      ctx.badRequest(null, [{ messages: [{ id: 'Bad request' }] }]);
    }
  },

  getPermissions: async ctx => {
    try {
      const { lang } = ctx.query;
      const plugins = await strapi.plugins[
        'users-permissions'
      ].services.userspermissions.getPlugins(lang);
      const permissions = await strapi.plugins[
        'users-permissions'
      ].services.userspermissions.getActions(plugins);

      ctx.send({ permissions });
    } catch (err) {
      ctx.badRequest(null, [{ message: [{ id: 'Not Found' }] }]);
    }
  },

  getPolicies: async ctx => {
    ctx.send({
      policies: _.without(
        _.keys(strapi.plugins['users-permissions'].config.policies),
        'permissions',
      ),
    });
  },

  getRole: async ctx => {
    const { id } = ctx.params;
    const { lang } = ctx.query;
    const plugins = await strapi.plugins[
      'users-permissions'
    ].services.userspermissions.getPlugins(lang);
    const role = await strapi.plugins[
      'users-permissions'
    ].services.userspermissions.getRole(id, plugins);

    if (_.isEmpty(role)) {
      return ctx.badRequest(null, [{ messages: [{ id: `Role don't exist` }] }]);
    }

    ctx.send({ role });
  },

  getRoles: async ctx => {
    try {
      const roles = await strapi.plugins[
        'users-permissions'
      ].services.userspermissions.getRoles();

      ctx.send({ roles });
    } catch (err) {
      ctx.badRequest(null, [{ messages: [{ id: 'Not found' }] }]);
    }
  },

  getRoutes: async ctx => {
    try {
      const routes = await strapi.plugins[
        'users-permissions'
      ].services.userspermissions.getRoutes();

      ctx.send({ routes });
    } catch (err) {
      ctx.badRequest(null, [{ messages: [{ id: 'Not found' }] }]);
    }
  },

  index: async ctx => {
    // Add your own logic here.

    // Send 200 `ok`
    ctx.send({
      message: 'ok',
    });
  },

  init: async ctx => {
    const admins = await strapi.query('administrator', 'admin').find();

    ctx.send({ hasAdmin: admins.length > 0 });
  },

  searchUsers: async ctx => {
    const data = await strapi
      .query('user', 'users-permissions')
      .search(ctx.params);

    ctx.send(data);
  },

  updateRole: async function(ctx) {
    const roleID = ctx.params.role;

    if (_.isEmpty(ctx.request.body)) {
      return ctx.badRequest(null, [{ messages: [{ id: 'Bad request' }] }]);
    }

    try {
<<<<<<< HEAD
      await strapi.plugins[
        'users-permissions'
      ].services.userspermissions.updateRole(roleID, ctx.request.body);
=======
      await strapi.plugins['users-permissions'].services.userspermissions.updateRole(roleID, ctx.request.body);
>>>>>>> c60457f3

      strapi.emit('didOpenAccessToFetchContentTypeEntries', ctx.request.body);

      ctx.send({ ok: true });
    } catch (error) {
      ctx.badRequest(null, [{ messages: [{ id: 'An error occurred' }] }]);
    }
  },

  getEmailTemplate: async ctx => {
    ctx.send(
      await strapi
        .store({
          environment: '',
          type: 'plugin',
          name: 'users-permissions',
          key: 'email',
        })
        .get(),
    );
  },

  updateEmailTemplate: async ctx => {
    if (_.isEmpty(ctx.request.body)) {
      return ctx.badRequest(null, [{ messages: [{ id: 'Cannot be empty' }] }]);
    }

    await strapi
      .store({
        environment: '',
        type: 'plugin',
        name: 'users-permissions',
        key: 'email',
      })
      .set({ value: ctx.request.body['email-templates'] });

    ctx.send({ ok: true });
  },

  getAdvancedSettings: async ctx => {
    ctx.send({
      settings: await strapi
        .store({
          environment: '',
          type: 'plugin',
          name: 'users-permissions',
          key: 'advanced',
        })
        .get(),
      roles: await strapi.plugins[
        'users-permissions'
      ].services.userspermissions.getRoles(),
    });
  },

  updateAdvancedSettings: async ctx => {
    if (_.isEmpty(ctx.request.body)) {
      return ctx.badRequest(null, [{ messages: [{ id: 'Cannot be empty' }] }]);
    }

    await strapi
      .store({
        environment: '',
        type: 'plugin',
        name: 'users-permissions',
        key: 'advanced',
      })
      .set({ value: ctx.request.body });

    ctx.send({ ok: true });
  },

  getProviders: async ctx => {
    ctx.send(
      await strapi
        .store({
          environment: '',
          type: 'plugin',
          name: 'users-permissions',
          key: 'grant',
        })
        .get(),
    );
  },

  updateProviders: async ctx => {
    if (_.isEmpty(ctx.request.body)) {
      return ctx.badRequest(null, [{ messages: [{ id: 'Cannot be empty' }] }]);
    }

    await strapi
      .store({
        environment: '',
        type: 'plugin',
        name: 'users-permissions',
        key: 'grant',
      })
      .set({ value: ctx.request.body.providers });

    ctx.send({ ok: true });
  },
};<|MERGE_RESOLUTION|>--- conflicted
+++ resolved
@@ -161,20 +161,27 @@
   },
 
   updateRole: async function(ctx) {
+    // Fetch root role.
+    const root = await strapi
+      .query('role', 'users-permissions')
+      .findOne({ type: 'root' });
+
     const roleID = ctx.params.role;
+    const rootID = root.id || root._id;
+
+    // Prevent from updating the root role.
+    if (roleID === rootID) {
+      return ctx.badRequest(null, [{ messages: [{ id: 'Unauthorized' }] }]);
+    }
 
     if (_.isEmpty(ctx.request.body)) {
       return ctx.badRequest(null, [{ messages: [{ id: 'Bad request' }] }]);
     }
 
     try {
-<<<<<<< HEAD
       await strapi.plugins[
         'users-permissions'
       ].services.userspermissions.updateRole(roleID, ctx.request.body);
-=======
-      await strapi.plugins['users-permissions'].services.userspermissions.updateRole(roleID, ctx.request.body);
->>>>>>> c60457f3
 
       strapi.emit('didOpenAccessToFetchContentTypeEntries', ctx.request.body);
 
