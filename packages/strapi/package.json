--- conflicted
+++ resolved
@@ -55,19 +55,6 @@
     "rimraf": "^2.6.2",
     "semver": "^5.4.1",
     "stack-trace": "0.0.10",
-<<<<<<< HEAD
-    "strapi-generate": "3.0.0-alpha.12.4",
-    "strapi-generate-admin": "3.0.0-alpha.12.4",
-    "strapi-generate-api": "3.0.0-alpha.12.4",
-    "strapi-generate-controller": "3.0.0-alpha.12.4",
-    "strapi-generate-model": "3.0.0-alpha.12.4",
-    "strapi-generate-new": "3.0.0-alpha.12.4",
-    "strapi-generate-plugin": "3.0.0-alpha.12.4",
-    "strapi-generate-policy": "3.0.0-alpha.12.4",
-    "strapi-generate-service": "3.0.0-alpha.12.4",
-    "strapi-utils": "3.0.0-alpha.12.4",
-    "shelljs": "^0.7.7"
-=======
     "strapi-generate": "3.0.0-alpha.12.5",
     "strapi-generate-admin": "3.0.0-alpha.12.5",
     "strapi-generate-api": "3.0.0-alpha.12.5",
@@ -78,7 +65,6 @@
     "strapi-generate-policy": "3.0.0-alpha.12.5",
     "strapi-generate-service": "3.0.0-alpha.12.5",
     "strapi-utils": "3.0.0-alpha.12.5"
->>>>>>> 54dd9208
   },
   "author": {
     "email": "hi@strapi.io",
