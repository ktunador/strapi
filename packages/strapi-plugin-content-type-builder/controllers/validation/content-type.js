--- conflicted
+++ resolved
@@ -2,12 +2,8 @@
 
 const _ = require('lodash');
 const yup = require('yup');
-<<<<<<< HEAD
-=======
 const { formatYupErrors } = require('strapi-utils');
->>>>>>> 4a6afb34
 
-const formatYupErrors = require('./yup-formatter');
 const createSchema = require('./model-schema');
 const removeEmptyDefaults = require('./remove-empty-defaults');
 const { nestedComponentSchema } = require('./component');
