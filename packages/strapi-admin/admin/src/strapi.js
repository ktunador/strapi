--- conflicted
+++ resolved
@@ -10,10 +10,6 @@
   updatePlugin,
 } from 'containers/App/actions';
 import { showNotification } from 'containers/NotificationProvider/actions';
-<<<<<<< HEAD
-import auth from 'utils/auth';
-=======
->>>>>>> 297bad9b
 import { history, store } from './createStore';
 import { translationMessages, languages } from './i18n';
 import './public-path';
