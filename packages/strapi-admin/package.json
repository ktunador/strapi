--- conflicted
+++ resolved
@@ -22,19 +22,11 @@
     "@babel/preset-env": "^7.4.3",
     "@babel/preset-react": "^7.0.0",
     "@babel/runtime": "^7.4.3",
-<<<<<<< HEAD
-    "@buffetjs/core": "3.0.0-next.2",
-    "@buffetjs/custom": "3.0.0-next.2",
-    "@buffetjs/hooks": "3.0.0-next.2",
-    "@buffetjs/icons": "3.0.0-next.2",
-    "@buffetjs/styles": "3.0.0-next.2",
-=======
     "@buffetjs/core": "3.0.0-next.3",
     "@buffetjs/custom": "3.0.0-next.3",
     "@buffetjs/hooks": "3.0.0-next.3",
     "@buffetjs/icons": "3.0.0-next.3",
     "@buffetjs/styles": "3.0.0-next.3",
->>>>>>> 25fad6f4
     "@buffetjs/utils": "^2.0.0",
     "@fortawesome/fontawesome-free": "^5.11.2",
     "@fortawesome/fontawesome-svg-core": "^1.2.25",
