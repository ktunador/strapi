--- conflicted
+++ resolved
@@ -1,10 +1,6 @@
 {
   "name": "strapi-admin",
-<<<<<<< HEAD
-  "version": "3.0.0-alpha.16",
-=======
   "version": "3.0.0-alpha.18",
->>>>>>> 5a54581b
   "description": "Strapi Admin",
   "repository": {
     "type": "git",
@@ -35,13 +31,8 @@
   },
   "devDependencies": {
     "sanitize.css": "^4.1.0",
-<<<<<<< HEAD
-    "strapi-helper-plugin": "3.0.0-alpha.16",
-    "strapi-utils": "3.0.0-alpha.16"
-=======
     "strapi-helper-plugin": "3.0.0-alpha.18",
     "strapi-utils": "3.0.0-alpha.18"
->>>>>>> 5a54581b
   },
   "author": {
     "name": "Strapi",
