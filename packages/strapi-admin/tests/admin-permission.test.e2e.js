'use strict';

const _ = require('lodash');

const { createAuthRequest } = require('../../../test/helpers/request');
const { createStrapiInstance } = require('../../../test/helpers/strapi');

const edition = process.env.STRAPI_DISABLE_EE === 'true' ? 'CE' : 'EE';

describe('Role CRUD End to End', () => {
  let rq;
  let strapi;

  beforeAll(async () => {
    strapi = await createStrapiInstance();
    rq = await createAuthRequest({ strapi });
  }, 60000);

  afterAll(async () => {
    await strapi.destroy();
  });

  test('Can get the existing permissions', async () => {
    let res = await rq({
      url: '/admin/permissions',
      method: 'GET',
    });

    expect(res.statusCode).toBe(200);

    // Data is sorted to avoid error with snapshot when the data is not in the same order
    const sortedData = _.cloneDeep(res.body.data);
    Object.keys(sortedData.sections).forEach(sectionName => {
      sortedData.sections[sectionName] = _.sortBy(sortedData.sections[sectionName], ['action']);
    });
    sortedData.conditions = sortedData.conditions.sort();

    if (edition === 'CE') {
      expect(sortedData).toMatchInlineSnapshot(`
        Object {
          "conditions": Array [
            Object {
              "category": "default",
              "displayName": "Is creator",
              "id": "admin::is-creator",
            },
            Object {
              "category": "default",
              "displayName": "Has same role as creator",
              "id": "admin::has-same-role-as-creator",
            },
          ],
          "sections": Object {
            "contentTypes": Array [
              Object {
                "action": "plugins::content-manager.explorer.create",
                "displayName": "Create",
                "subjects": Array [
                  "plugins::users-permissions.user",
                ],
              },
              Object {
                "action": "plugins::content-manager.explorer.delete",
                "displayName": "Delete",
                "subjects": Array [
                  "plugins::users-permissions.user",
                ],
              },
              Object {
                "action": "plugins::content-manager.explorer.publish",
                "displayName": "Publish",
                "subjects": Array [],
              },
              Object {
                "action": "plugins::content-manager.explorer.read",
                "displayName": "Read",
                "subjects": Array [
                  "plugins::users-permissions.user",
                ],
              },
              Object {
                "action": "plugins::content-manager.explorer.update",
                "displayName": "Update",
                "subjects": Array [
                  "plugins::users-permissions.user",
                ],
              },
            ],
            "plugins": Array [
              Object {
                "action": "plugins::content-manager.collection-types.configure-view",
                "displayName": "Configure view",
                "plugin": "plugin::content-manager",
                "subCategory": "collection types",
              },
              Object {
                "action": "plugins::content-manager.components.configure-layout",
                "displayName": "Configure Layout",
                "plugin": "plugin::content-manager",
                "subCategory": "components",
              },
              Object {
                "action": "plugins::content-manager.single-types.configure-view",
                "displayName": "Configure view",
                "plugin": "plugin::content-manager",
                "subCategory": "single types",
              },
              Object {
                "action": "plugins::content-type-builder.read",
                "displayName": "Read",
                "plugin": "plugin::content-type-builder",
                "subCategory": "general",
              },
              Object {
                "action": "plugins::documentation.read",
                "displayName": "Access the Documentation",
                "plugin": "plugin::documentation",
                "subCategory": "general",
              },
              Object {
                "action": "plugins::documentation.settings.regenerate",
                "displayName": "Regenerate",
                "plugin": "plugin::documentation",
                "subCategory": "settings",
              },
              Object {
                "action": "plugins::documentation.settings.update",
                "displayName": "Update and delete",
                "plugin": "plugin::documentation",
                "subCategory": "settings",
              },
              Object {
                "action": "plugins::upload.assets.copy-link",
                "displayName": "Copy link",
                "plugin": "plugin::upload",
                "subCategory": "assets",
              },
              Object {
                "action": "plugins::upload.assets.create",
                "displayName": "Create (upload)",
                "plugin": "plugin::upload",
                "subCategory": "assets",
              },
              Object {
                "action": "plugins::upload.assets.download",
                "displayName": "Download",
                "plugin": "plugin::upload",
                "subCategory": "assets",
              },
              Object {
                "action": "plugins::upload.assets.update",
                "displayName": "Update (crop, details, replace) + delete",
                "plugin": "plugin::upload",
                "subCategory": "assets",
              },
              Object {
                "action": "plugins::upload.read",
                "displayName": "Access the Media Library",
                "plugin": "plugin::upload",
                "subCategory": "general",
              },
              Object {
                "action": "plugins::users-permissions.advanced-settings.read",
                "displayName": "Read",
                "plugin": "plugin::users-permissions",
                "subCategory": "advancedSettings",
              },
              Object {
                "action": "plugins::users-permissions.advanced-settings.update",
                "displayName": "Edit",
                "plugin": "plugin::users-permissions",
                "subCategory": "advancedSettings",
              },
              Object {
                "action": "plugins::users-permissions.email-templates.read",
                "displayName": "Read",
                "plugin": "plugin::users-permissions",
                "subCategory": "emailTemplates",
              },
              Object {
                "action": "plugins::users-permissions.email-templates.update",
                "displayName": "Edit",
                "plugin": "plugin::users-permissions",
                "subCategory": "emailTemplates",
              },
              Object {
                "action": "plugins::users-permissions.providers.read",
                "displayName": "Read",
                "plugin": "plugin::users-permissions",
                "subCategory": "providers",
              },
              Object {
                "action": "plugins::users-permissions.providers.update",
                "displayName": "Edit",
                "plugin": "plugin::users-permissions",
                "subCategory": "providers",
              },
              Object {
                "action": "plugins::users-permissions.roles.create",
                "displayName": "Create",
                "plugin": "plugin::users-permissions",
                "subCategory": "roles",
              },
              Object {
                "action": "plugins::users-permissions.roles.delete",
                "displayName": "Delete",
                "plugin": "plugin::users-permissions",
                "subCategory": "roles",
              },
              Object {
                "action": "plugins::users-permissions.roles.read",
                "displayName": "Read",
                "plugin": "plugin::users-permissions",
                "subCategory": "roles",
              },
              Object {
                "action": "plugins::users-permissions.roles.update",
                "displayName": "Update",
                "plugin": "plugin::users-permissions",
                "subCategory": "roles",
              },
            ],
            "settings": Array [
              Object {
                "action": "admin::marketplace.plugins.install",
                "category": "plugins and marketplace",
                "displayName": "Install (only for dev env)",
                "subCategory": "plugins",
              },
              Object {
                "action": "admin::marketplace.plugins.uninstall",
                "category": "plugins and marketplace",
                "displayName": "Uninstall (only for dev env)",
                "subCategory": "plugins",
              },
              Object {
                "action": "admin::marketplace.read",
                "category": "plugins and marketplace",
                "displayName": "Access the marketplace",
                "subCategory": "marketplace",
              },
              Object {
                "action": "admin::roles.create",
                "category": "users and roles",
                "displayName": "Create",
                "subCategory": "roles",
              },
              Object {
                "action": "admin::roles.delete",
                "category": "users and roles",
                "displayName": "Delete",
                "subCategory": "roles",
              },
              Object {
                "action": "admin::roles.read",
                "category": "users and roles",
                "displayName": "Read",
                "subCategory": "roles",
              },
              Object {
                "action": "admin::roles.update",
                "category": "users and roles",
                "displayName": "Update",
                "subCategory": "roles",
              },
              Object {
                "action": "admin::users.create",
                "category": "users and roles",
                "displayName": "Create (invite)",
                "subCategory": "users",
              },
              Object {
                "action": "admin::users.delete",
                "category": "users and roles",
                "displayName": "Delete",
                "subCategory": "users",
              },
              Object {
                "action": "admin::users.read",
                "category": "users and roles",
                "displayName": "Read",
                "subCategory": "users",
              },
              Object {
                "action": "admin::users.update",
                "category": "users and roles",
                "displayName": "Update",
                "subCategory": "users",
              },
              Object {
                "action": "admin::webhooks.create",
                "category": "webhooks",
                "displayName": "Create",
                "subCategory": "general",
              },
              Object {
                "action": "admin::webhooks.delete",
                "category": "webhooks",
                "displayName": "Delete",
                "subCategory": "general",
              },
              Object {
                "action": "admin::webhooks.read",
                "category": "webhooks",
                "displayName": "Read",
                "subCategory": "general",
              },
              Object {
                "action": "admin::webhooks.update",
                "category": "webhooks",
                "displayName": "Update",
                "subCategory": "general",
              },
              Object {
                "action": "plugins::upload.settings.read",
                "category": "media library",
                "displayName": "Access the Media Library settings page",
                "subCategory": "general",
              },
            ],
          },
        }
      `);
    } else {
<<<<<<< HEAD
      expect(sortedData).toMatchInlineSnapshot(`
        Object {
          "conditions": Array [
            Object {
              "category": "default",
              "displayName": "Is creator",
              "id": "admin::is-creator",
            },
            Object {
              "category": "default",
              "displayName": "Has same role as creator",
              "id": "admin::has-same-role-as-creator",
            },
          ],
          "sections": Object {
            "contentTypes": Array [
              Object {
                "action": "plugins::content-manager.explorer.create",
                "displayName": "Create",
                "subjects": Array [
                  "plugins::users-permissions.user",
                ],
              },
              Object {
                "action": "plugins::content-manager.explorer.delete",
                "displayName": "Delete",
                "subjects": Array [
                  "plugins::users-permissions.user",
                ],
              },
              Object {
                "action": "plugins::content-manager.explorer.publish",
                "displayName": "Publish",
                "subjects": Array [],
              },
              Object {
                "action": "plugins::content-manager.explorer.read",
                "displayName": "Read",
                "subjects": Array [
                  "plugins::users-permissions.user",
                ],
              },
              Object {
                "action": "plugins::content-manager.explorer.update",
                "displayName": "Update",
                "subjects": Array [
                  "plugins::users-permissions.user",
                ],
              },
            ],
            "plugins": Array [
              Object {
                "action": "plugins::content-manager.collection-types.configure-view",
                "displayName": "Configure view",
                "plugin": "plugin::content-manager",
                "subCategory": "collection types",
              },
              Object {
                "action": "plugins::content-manager.components.configure-layout",
                "displayName": "Configure Layout",
                "plugin": "plugin::content-manager",
                "subCategory": "components",
              },
              Object {
                "action": "plugins::content-manager.single-types.configure-view",
                "displayName": "Configure view",
                "plugin": "plugin::content-manager",
                "subCategory": "single types",
              },
              Object {
                "action": "plugins::content-type-builder.read",
                "displayName": "Read",
                "plugin": "plugin::content-type-builder",
                "subCategory": "general",
              },
              Object {
                "action": "plugins::documentation.read",
                "displayName": "Access the Documentation",
                "plugin": "plugin::documentation",
                "subCategory": "general",
              },
              Object {
                "action": "plugins::documentation.settings.regenerate",
                "displayName": "Regenerate",
                "plugin": "plugin::documentation",
                "subCategory": "settings",
              },
              Object {
                "action": "plugins::documentation.settings.update",
                "displayName": "Update and delete",
                "plugin": "plugin::documentation",
                "subCategory": "settings",
              },
              Object {
                "action": "plugins::upload.assets.copy-link",
                "displayName": "Copy link",
                "plugin": "plugin::upload",
                "subCategory": "assets",
              },
              Object {
                "action": "plugins::upload.assets.create",
                "displayName": "Create (upload)",
                "plugin": "plugin::upload",
                "subCategory": "assets",
              },
              Object {
                "action": "plugins::upload.assets.download",
                "displayName": "Download",
                "plugin": "plugin::upload",
                "subCategory": "assets",
              },
              Object {
                "action": "plugins::upload.assets.update",
                "displayName": "Update (crop, details, replace) + delete",
                "plugin": "plugin::upload",
                "subCategory": "assets",
              },
              Object {
                "action": "plugins::upload.read",
                "displayName": "Access the Media Library",
                "plugin": "plugin::upload",
                "subCategory": "general",
              },
              Object {
                "action": "plugins::users-permissions.advanced-settings.read",
                "displayName": "Read",
                "plugin": "plugin::users-permissions",
                "subCategory": "advancedSettings",
              },
              Object {
                "action": "plugins::users-permissions.advanced-settings.update",
                "displayName": "Edit",
                "plugin": "plugin::users-permissions",
                "subCategory": "advancedSettings",
              },
              Object {
                "action": "plugins::users-permissions.email-templates.read",
                "displayName": "Read",
                "plugin": "plugin::users-permissions",
                "subCategory": "emailTemplates",
              },
              Object {
                "action": "plugins::users-permissions.email-templates.update",
                "displayName": "Edit",
                "plugin": "plugin::users-permissions",
                "subCategory": "emailTemplates",
              },
              Object {
                "action": "plugins::users-permissions.providers.read",
                "displayName": "Read",
                "plugin": "plugin::users-permissions",
                "subCategory": "providers",
              },
              Object {
                "action": "plugins::users-permissions.providers.update",
                "displayName": "Edit",
                "plugin": "plugin::users-permissions",
                "subCategory": "providers",
              },
              Object {
                "action": "plugins::users-permissions.roles.create",
                "displayName": "Create",
                "plugin": "plugin::users-permissions",
                "subCategory": "roles",
              },
              Object {
                "action": "plugins::users-permissions.roles.delete",
                "displayName": "Delete",
                "plugin": "plugin::users-permissions",
                "subCategory": "roles",
              },
              Object {
                "action": "plugins::users-permissions.roles.read",
                "displayName": "Read",
                "plugin": "plugin::users-permissions",
                "subCategory": "roles",
              },
              Object {
                "action": "plugins::users-permissions.roles.update",
                "displayName": "Update",
                "plugin": "plugin::users-permissions",
                "subCategory": "roles",
              },
            ],
            "settings": Array [
              Object {
                "action": "admin::marketplace.plugins.install",
                "category": "plugins and marketplace",
                "displayName": "Install (only for dev env)",
                "subCategory": "plugins",
              },
              Object {
                "action": "admin::marketplace.plugins.uninstall",
                "category": "plugins and marketplace",
                "displayName": "Uninstall (only for dev env)",
                "subCategory": "plugins",
              },
              Object {
                "action": "admin::marketplace.read",
                "category": "plugins and marketplace",
                "displayName": "Access the marketplace",
                "subCategory": "marketplace",
              },
              Object {
                "action": "admin::roles.create",
                "category": "users and roles",
                "displayName": "Create",
                "subCategory": "roles",
              },
              Object {
                "action": "admin::roles.delete",
                "category": "users and roles",
                "displayName": "Delete",
                "subCategory": "roles",
              },
              Object {
                "action": "admin::roles.read",
                "category": "users and roles",
                "displayName": "Read",
                "subCategory": "roles",
              },
              Object {
                "action": "admin::roles.update",
                "category": "users and roles",
                "displayName": "Update",
                "subCategory": "roles",
              },
              Object {
                "action": "admin::users.create",
                "category": "users and roles",
                "displayName": "Create (invite)",
                "subCategory": "users",
              },
              Object {
                "action": "admin::users.delete",
                "category": "users and roles",
                "displayName": "Delete",
                "subCategory": "users",
              },
              Object {
                "action": "admin::users.read",
                "category": "users and roles",
                "displayName": "Read",
                "subCategory": "users",
              },
              Object {
                "action": "admin::users.update",
                "category": "users and roles",
                "displayName": "Update",
                "subCategory": "users",
              },
              Object {
                "action": "admin::webhooks.create",
                "category": "webhooks",
                "displayName": "Create",
                "subCategory": "general",
              },
              Object {
                "action": "admin::webhooks.delete",
                "category": "webhooks",
                "displayName": "Delete",
                "subCategory": "general",
              },
              Object {
                "action": "admin::webhooks.read",
                "category": "webhooks",
                "displayName": "Read",
                "subCategory": "general",
              },
              Object {
                "action": "admin::webhooks.update",
                "category": "webhooks",
                "displayName": "Update",
                "subCategory": "general",
              },
              Object {
                "action": "plugins::upload.settings.read",
                "category": "media library",
                "displayName": "Access the Media Library settings page",
                "subCategory": "general",
              },
            ],
          },
        }
      `);
=======
      // eslint-disable-next-line node/no-extraneous-require
      const { features } = require('strapi/lib/utils/ee');
      const hasSSO = features.isEnabled('sso');

      if (hasSSO) {
        expect(sortedData).toMatchInlineSnapshot(`
          Object {
            "conditions": Array [
              Object {
                "category": "default",
                "displayName": "Is creator",
                "id": "admin::is-creator",
              },
              Object {
                "category": "default",
                "displayName": "Has same role as creator",
                "id": "admin::has-same-role-as-creator",
              },
            ],
            "sections": Object {
              "contentTypes": Array [
                Object {
                  "action": "plugins::content-manager.explorer.create",
                  "displayName": "Create",
                  "subjects": Array [
                    "plugins::users-permissions.user",
                  ],
                },
                Object {
                  "action": "plugins::content-manager.explorer.delete",
                  "displayName": "Delete",
                  "subjects": Array [
                    "plugins::users-permissions.user",
                  ],
                },
                Object {
                  "action": "plugins::content-manager.explorer.publish",
                  "displayName": "Publish",
                  "subjects": Array [],
                },
                Object {
                  "action": "plugins::content-manager.explorer.read",
                  "displayName": "Read",
                  "subjects": Array [
                    "plugins::users-permissions.user",
                  ],
                },
                Object {
                  "action": "plugins::content-manager.explorer.update",
                  "displayName": "Update",
                  "subjects": Array [
                    "plugins::users-permissions.user",
                  ],
                },
              ],
              "plugins": Array [
                Object {
                  "action": "plugins::content-manager.collection-types.configure-view",
                  "displayName": "Configure view",
                  "plugin": "plugin::content-manager",
                  "subCategory": "collection types",
                },
                Object {
                  "action": "plugins::content-manager.components.configure-layout",
                  "displayName": "Configure Layout",
                  "plugin": "plugin::content-manager",
                  "subCategory": "components",
                },
                Object {
                  "action": "plugins::content-manager.single-types.configure-view",
                  "displayName": "Configure view",
                  "plugin": "plugin::content-manager",
                  "subCategory": "single types",
                },
                Object {
                  "action": "plugins::content-type-builder.read",
                  "displayName": "Read",
                  "plugin": "plugin::content-type-builder",
                  "subCategory": "general",
                },
                Object {
                  "action": "plugins::documentation.read",
                  "displayName": "Access the Documentation",
                  "plugin": "plugin::documentation",
                  "subCategory": "general",
                },
                Object {
                  "action": "plugins::documentation.settings.regenerate",
                  "displayName": "Regenerate",
                  "plugin": "plugin::documentation",
                  "subCategory": "settings",
                },
                Object {
                  "action": "plugins::documentation.settings.update",
                  "displayName": "Update and delete",
                  "plugin": "plugin::documentation",
                  "subCategory": "settings",
                },
                Object {
                  "action": "plugins::upload.assets.copy-link",
                  "displayName": "Copy link",
                  "plugin": "plugin::upload",
                  "subCategory": "assets",
                },
                Object {
                  "action": "plugins::upload.assets.create",
                  "displayName": "Create (upload)",
                  "plugin": "plugin::upload",
                  "subCategory": "assets",
                },
                Object {
                  "action": "plugins::upload.assets.download",
                  "displayName": "Download",
                  "plugin": "plugin::upload",
                  "subCategory": "assets",
                },
                Object {
                  "action": "plugins::upload.assets.update",
                  "displayName": "Update (crop, details, replace) + delete",
                  "plugin": "plugin::upload",
                  "subCategory": "assets",
                },
                Object {
                  "action": "plugins::upload.read",
                  "displayName": "Access the Media Library",
                  "plugin": "plugin::upload",
                  "subCategory": "general",
                },
                Object {
                  "action": "plugins::users-permissions.advanced-settings.read",
                  "displayName": "Read",
                  "plugin": "plugin::users-permissions",
                  "subCategory": "advancedSettings",
                },
                Object {
                  "action": "plugins::users-permissions.advanced-settings.update",
                  "displayName": "Edit",
                  "plugin": "plugin::users-permissions",
                  "subCategory": "advancedSettings",
                },
                Object {
                  "action": "plugins::users-permissions.email-templates.read",
                  "displayName": "Read",
                  "plugin": "plugin::users-permissions",
                  "subCategory": "emailTemplates",
                },
                Object {
                  "action": "plugins::users-permissions.email-templates.update",
                  "displayName": "Edit",
                  "plugin": "plugin::users-permissions",
                  "subCategory": "emailTemplates",
                },
                Object {
                  "action": "plugins::users-permissions.providers.read",
                  "displayName": "Read",
                  "plugin": "plugin::users-permissions",
                  "subCategory": "providers",
                },
                Object {
                  "action": "plugins::users-permissions.providers.update",
                  "displayName": "Edit",
                  "plugin": "plugin::users-permissions",
                  "subCategory": "providers",
                },
                Object {
                  "action": "plugins::users-permissions.roles.create",
                  "displayName": "Create",
                  "plugin": "plugin::users-permissions",
                  "subCategory": "roles",
                },
                Object {
                  "action": "plugins::users-permissions.roles.delete",
                  "displayName": "Delete",
                  "plugin": "plugin::users-permissions",
                  "subCategory": "roles",
                },
                Object {
                  "action": "plugins::users-permissions.roles.read",
                  "displayName": "Read",
                  "plugin": "plugin::users-permissions",
                  "subCategory": "roles",
                },
                Object {
                  "action": "plugins::users-permissions.roles.update",
                  "displayName": "Update",
                  "plugin": "plugin::users-permissions",
                  "subCategory": "roles",
                },
              ],
              "settings": Array [
                Object {
                  "action": "admin::marketplace.plugins.install",
                  "category": "plugins and marketplace",
                  "displayName": "Install (only for dev env)",
                  "subCategory": "plugins",
                },
                Object {
                  "action": "admin::marketplace.plugins.uninstall",
                  "category": "plugins and marketplace",
                  "displayName": "Uninstall (only for dev env)",
                  "subCategory": "plugins",
                },
                Object {
                  "action": "admin::marketplace.read",
                  "category": "plugins and marketplace",
                  "displayName": "Access the marketplace",
                  "subCategory": "marketplace",
                },
                Object {
                  "action": "admin::provider-login.read",
                  "category": "single sign on",
                  "displayName": "Read",
                  "subCategory": "options",
                },
                Object {
                  "action": "admin::provider-login.update",
                  "category": "single sign on",
                  "displayName": "Update",
                  "subCategory": "options",
                },
                Object {
                  "action": "admin::roles.create",
                  "category": "users and roles",
                  "displayName": "Create",
                  "subCategory": "roles",
                },
                Object {
                  "action": "admin::roles.delete",
                  "category": "users and roles",
                  "displayName": "Delete",
                  "subCategory": "roles",
                },
                Object {
                  "action": "admin::roles.read",
                  "category": "users and roles",
                  "displayName": "Read",
                  "subCategory": "roles",
                },
                Object {
                  "action": "admin::roles.update",
                  "category": "users and roles",
                  "displayName": "Update",
                  "subCategory": "roles",
                },
                Object {
                  "action": "admin::users.create",
                  "category": "users and roles",
                  "displayName": "Create (invite)",
                  "subCategory": "users",
                },
                Object {
                  "action": "admin::users.delete",
                  "category": "users and roles",
                  "displayName": "Delete",
                  "subCategory": "users",
                },
                Object {
                  "action": "admin::users.read",
                  "category": "users and roles",
                  "displayName": "Read",
                  "subCategory": "users",
                },
                Object {
                  "action": "admin::users.update",
                  "category": "users and roles",
                  "displayName": "Update",
                  "subCategory": "users",
                },
                Object {
                  "action": "admin::webhooks.create",
                  "category": "webhooks",
                  "displayName": "Create",
                  "subCategory": "general",
                },
                Object {
                  "action": "admin::webhooks.delete",
                  "category": "webhooks",
                  "displayName": "Delete",
                  "subCategory": "general",
                },
                Object {
                  "action": "admin::webhooks.read",
                  "category": "webhooks",
                  "displayName": "Read",
                  "subCategory": "general",
                },
                Object {
                  "action": "admin::webhooks.update",
                  "category": "webhooks",
                  "displayName": "Update",
                  "subCategory": "general",
                },
                Object {
                  "action": "plugins::i18n.locale.create",
                  "category": "Internationalization",
                  "displayName": "Create",
                  "subCategory": "Locales",
                },
                Object {
                  "action": "plugins::i18n.locale.delete",
                  "category": "Internationalization",
                  "displayName": "Delete",
                  "subCategory": "Locales",
                },
                Object {
                  "action": "plugins::i18n.locale.read",
                  "category": "Internationalization",
                  "displayName": "Read",
                  "subCategory": "Locales",
                },
                Object {
                  "action": "plugins::i18n.locale.update",
                  "category": "Internationalization",
                  "displayName": "Update",
                  "subCategory": "Locales",
                },
                Object {
                  "action": "plugins::upload.settings.read",
                  "category": "media library",
                  "displayName": "Access the Media Library settings page",
                  "subCategory": "general",
                },
              ],
            },
          }
        `);
      } else {
        expect(sortedData).toMatchInlineSnapshot(`
          Object {
            "conditions": Array [
              Object {
                "category": "default",
                "displayName": "Is creator",
                "id": "admin::is-creator",
              },
              Object {
                "category": "default",
                "displayName": "Has same role as creator",
                "id": "admin::has-same-role-as-creator",
              },
            ],
            "sections": Object {
              "contentTypes": Array [
                Object {
                  "action": "plugins::content-manager.explorer.create",
                  "displayName": "Create",
                  "subjects": Array [
                    "plugins::users-permissions.user",
                  ],
                },
                Object {
                  "action": "plugins::content-manager.explorer.delete",
                  "displayName": "Delete",
                  "subjects": Array [
                    "plugins::users-permissions.user",
                  ],
                },
                Object {
                  "action": "plugins::content-manager.explorer.publish",
                  "displayName": "Publish",
                  "subjects": Array [],
                },
                Object {
                  "action": "plugins::content-manager.explorer.read",
                  "displayName": "Read",
                  "subjects": Array [
                    "plugins::users-permissions.user",
                  ],
                },
                Object {
                  "action": "plugins::content-manager.explorer.update",
                  "displayName": "Update",
                  "subjects": Array [
                    "plugins::users-permissions.user",
                  ],
                },
              ],
              "plugins": Array [
                Object {
                  "action": "plugins::content-manager.collection-types.configure-view",
                  "displayName": "Configure view",
                  "plugin": "plugin::content-manager",
                  "subCategory": "collection types",
                },
                Object {
                  "action": "plugins::content-manager.components.configure-layout",
                  "displayName": "Configure Layout",
                  "plugin": "plugin::content-manager",
                  "subCategory": "components",
                },
                Object {
                  "action": "plugins::content-manager.single-types.configure-view",
                  "displayName": "Configure view",
                  "plugin": "plugin::content-manager",
                  "subCategory": "single types",
                },
                Object {
                  "action": "plugins::content-type-builder.read",
                  "displayName": "Read",
                  "plugin": "plugin::content-type-builder",
                  "subCategory": "general",
                },
                Object {
                  "action": "plugins::documentation.read",
                  "displayName": "Access the Documentation",
                  "plugin": "plugin::documentation",
                  "subCategory": "general",
                },
                Object {
                  "action": "plugins::documentation.settings.regenerate",
                  "displayName": "Regenerate",
                  "plugin": "plugin::documentation",
                  "subCategory": "settings",
                },
                Object {
                  "action": "plugins::documentation.settings.update",
                  "displayName": "Update and delete",
                  "plugin": "plugin::documentation",
                  "subCategory": "settings",
                },
                Object {
                  "action": "plugins::upload.assets.copy-link",
                  "displayName": "Copy link",
                  "plugin": "plugin::upload",
                  "subCategory": "assets",
                },
                Object {
                  "action": "plugins::upload.assets.create",
                  "displayName": "Create (upload)",
                  "plugin": "plugin::upload",
                  "subCategory": "assets",
                },
                Object {
                  "action": "plugins::upload.assets.download",
                  "displayName": "Download",
                  "plugin": "plugin::upload",
                  "subCategory": "assets",
                },
                Object {
                  "action": "plugins::upload.assets.update",
                  "displayName": "Update (crop, details, replace) + delete",
                  "plugin": "plugin::upload",
                  "subCategory": "assets",
                },
                Object {
                  "action": "plugins::upload.read",
                  "displayName": "Access the Media Library",
                  "plugin": "plugin::upload",
                  "subCategory": "general",
                },
                Object {
                  "action": "plugins::users-permissions.advanced-settings.read",
                  "displayName": "Read",
                  "plugin": "plugin::users-permissions",
                  "subCategory": "advancedSettings",
                },
                Object {
                  "action": "plugins::users-permissions.advanced-settings.update",
                  "displayName": "Edit",
                  "plugin": "plugin::users-permissions",
                  "subCategory": "advancedSettings",
                },
                Object {
                  "action": "plugins::users-permissions.email-templates.read",
                  "displayName": "Read",
                  "plugin": "plugin::users-permissions",
                  "subCategory": "emailTemplates",
                },
                Object {
                  "action": "plugins::users-permissions.email-templates.update",
                  "displayName": "Edit",
                  "plugin": "plugin::users-permissions",
                  "subCategory": "emailTemplates",
                },
                Object {
                  "action": "plugins::users-permissions.providers.read",
                  "displayName": "Read",
                  "plugin": "plugin::users-permissions",
                  "subCategory": "providers",
                },
                Object {
                  "action": "plugins::users-permissions.providers.update",
                  "displayName": "Edit",
                  "plugin": "plugin::users-permissions",
                  "subCategory": "providers",
                },
                Object {
                  "action": "plugins::users-permissions.roles.create",
                  "displayName": "Create",
                  "plugin": "plugin::users-permissions",
                  "subCategory": "roles",
                },
                Object {
                  "action": "plugins::users-permissions.roles.delete",
                  "displayName": "Delete",
                  "plugin": "plugin::users-permissions",
                  "subCategory": "roles",
                },
                Object {
                  "action": "plugins::users-permissions.roles.read",
                  "displayName": "Read",
                  "plugin": "plugin::users-permissions",
                  "subCategory": "roles",
                },
                Object {
                  "action": "plugins::users-permissions.roles.update",
                  "displayName": "Update",
                  "plugin": "plugin::users-permissions",
                  "subCategory": "roles",
                },
              ],
              "settings": Array [
                Object {
                  "action": "admin::marketplace.plugins.install",
                  "category": "plugins and marketplace",
                  "displayName": "Install (only for dev env)",
                  "subCategory": "plugins",
                },
                Object {
                  "action": "admin::marketplace.plugins.uninstall",
                  "category": "plugins and marketplace",
                  "displayName": "Uninstall (only for dev env)",
                  "subCategory": "plugins",
                },
                Object {
                  "action": "admin::marketplace.read",
                  "category": "plugins and marketplace",
                  "displayName": "Access the marketplace",
                  "subCategory": "marketplace",
                },
                Object {
                  "action": "admin::roles.create",
                  "category": "users and roles",
                  "displayName": "Create",
                  "subCategory": "roles",
                },
                Object {
                  "action": "admin::roles.delete",
                  "category": "users and roles",
                  "displayName": "Delete",
                  "subCategory": "roles",
                },
                Object {
                  "action": "admin::roles.read",
                  "category": "users and roles",
                  "displayName": "Read",
                  "subCategory": "roles",
                },
                Object {
                  "action": "admin::roles.update",
                  "category": "users and roles",
                  "displayName": "Update",
                  "subCategory": "roles",
                },
                Object {
                  "action": "admin::users.create",
                  "category": "users and roles",
                  "displayName": "Create (invite)",
                  "subCategory": "users",
                },
                Object {
                  "action": "admin::users.delete",
                  "category": "users and roles",
                  "displayName": "Delete",
                  "subCategory": "users",
                },
                Object {
                  "action": "admin::users.read",
                  "category": "users and roles",
                  "displayName": "Read",
                  "subCategory": "users",
                },
                Object {
                  "action": "admin::users.update",
                  "category": "users and roles",
                  "displayName": "Update",
                  "subCategory": "users",
                },
                Object {
                  "action": "admin::webhooks.create",
                  "category": "webhooks",
                  "displayName": "Create",
                  "subCategory": "general",
                },
                Object {
                  "action": "admin::webhooks.delete",
                  "category": "webhooks",
                  "displayName": "Delete",
                  "subCategory": "general",
                },
                Object {
                  "action": "admin::webhooks.read",
                  "category": "webhooks",
                  "displayName": "Read",
                  "subCategory": "general",
                },
                Object {
                  "action": "admin::webhooks.update",
                  "category": "webhooks",
                  "displayName": "Update",
                  "subCategory": "general",
                },
                Object {
                  "action": "plugins::upload.settings.read",
                  "category": "media library",
                  "displayName": "Access the Media Library settings page",
                  "subCategory": "general",
                },
              ],
            },
          }
        `);
      }
>>>>>>> 469991f9
    }
  });
});<|MERGE_RESOLUTION|>--- conflicted
+++ resolved
@@ -322,293 +322,6 @@
         }
       `);
     } else {
-<<<<<<< HEAD
-      expect(sortedData).toMatchInlineSnapshot(`
-        Object {
-          "conditions": Array [
-            Object {
-              "category": "default",
-              "displayName": "Is creator",
-              "id": "admin::is-creator",
-            },
-            Object {
-              "category": "default",
-              "displayName": "Has same role as creator",
-              "id": "admin::has-same-role-as-creator",
-            },
-          ],
-          "sections": Object {
-            "contentTypes": Array [
-              Object {
-                "action": "plugins::content-manager.explorer.create",
-                "displayName": "Create",
-                "subjects": Array [
-                  "plugins::users-permissions.user",
-                ],
-              },
-              Object {
-                "action": "plugins::content-manager.explorer.delete",
-                "displayName": "Delete",
-                "subjects": Array [
-                  "plugins::users-permissions.user",
-                ],
-              },
-              Object {
-                "action": "plugins::content-manager.explorer.publish",
-                "displayName": "Publish",
-                "subjects": Array [],
-              },
-              Object {
-                "action": "plugins::content-manager.explorer.read",
-                "displayName": "Read",
-                "subjects": Array [
-                  "plugins::users-permissions.user",
-                ],
-              },
-              Object {
-                "action": "plugins::content-manager.explorer.update",
-                "displayName": "Update",
-                "subjects": Array [
-                  "plugins::users-permissions.user",
-                ],
-              },
-            ],
-            "plugins": Array [
-              Object {
-                "action": "plugins::content-manager.collection-types.configure-view",
-                "displayName": "Configure view",
-                "plugin": "plugin::content-manager",
-                "subCategory": "collection types",
-              },
-              Object {
-                "action": "plugins::content-manager.components.configure-layout",
-                "displayName": "Configure Layout",
-                "plugin": "plugin::content-manager",
-                "subCategory": "components",
-              },
-              Object {
-                "action": "plugins::content-manager.single-types.configure-view",
-                "displayName": "Configure view",
-                "plugin": "plugin::content-manager",
-                "subCategory": "single types",
-              },
-              Object {
-                "action": "plugins::content-type-builder.read",
-                "displayName": "Read",
-                "plugin": "plugin::content-type-builder",
-                "subCategory": "general",
-              },
-              Object {
-                "action": "plugins::documentation.read",
-                "displayName": "Access the Documentation",
-                "plugin": "plugin::documentation",
-                "subCategory": "general",
-              },
-              Object {
-                "action": "plugins::documentation.settings.regenerate",
-                "displayName": "Regenerate",
-                "plugin": "plugin::documentation",
-                "subCategory": "settings",
-              },
-              Object {
-                "action": "plugins::documentation.settings.update",
-                "displayName": "Update and delete",
-                "plugin": "plugin::documentation",
-                "subCategory": "settings",
-              },
-              Object {
-                "action": "plugins::upload.assets.copy-link",
-                "displayName": "Copy link",
-                "plugin": "plugin::upload",
-                "subCategory": "assets",
-              },
-              Object {
-                "action": "plugins::upload.assets.create",
-                "displayName": "Create (upload)",
-                "plugin": "plugin::upload",
-                "subCategory": "assets",
-              },
-              Object {
-                "action": "plugins::upload.assets.download",
-                "displayName": "Download",
-                "plugin": "plugin::upload",
-                "subCategory": "assets",
-              },
-              Object {
-                "action": "plugins::upload.assets.update",
-                "displayName": "Update (crop, details, replace) + delete",
-                "plugin": "plugin::upload",
-                "subCategory": "assets",
-              },
-              Object {
-                "action": "plugins::upload.read",
-                "displayName": "Access the Media Library",
-                "plugin": "plugin::upload",
-                "subCategory": "general",
-              },
-              Object {
-                "action": "plugins::users-permissions.advanced-settings.read",
-                "displayName": "Read",
-                "plugin": "plugin::users-permissions",
-                "subCategory": "advancedSettings",
-              },
-              Object {
-                "action": "plugins::users-permissions.advanced-settings.update",
-                "displayName": "Edit",
-                "plugin": "plugin::users-permissions",
-                "subCategory": "advancedSettings",
-              },
-              Object {
-                "action": "plugins::users-permissions.email-templates.read",
-                "displayName": "Read",
-                "plugin": "plugin::users-permissions",
-                "subCategory": "emailTemplates",
-              },
-              Object {
-                "action": "plugins::users-permissions.email-templates.update",
-                "displayName": "Edit",
-                "plugin": "plugin::users-permissions",
-                "subCategory": "emailTemplates",
-              },
-              Object {
-                "action": "plugins::users-permissions.providers.read",
-                "displayName": "Read",
-                "plugin": "plugin::users-permissions",
-                "subCategory": "providers",
-              },
-              Object {
-                "action": "plugins::users-permissions.providers.update",
-                "displayName": "Edit",
-                "plugin": "plugin::users-permissions",
-                "subCategory": "providers",
-              },
-              Object {
-                "action": "plugins::users-permissions.roles.create",
-                "displayName": "Create",
-                "plugin": "plugin::users-permissions",
-                "subCategory": "roles",
-              },
-              Object {
-                "action": "plugins::users-permissions.roles.delete",
-                "displayName": "Delete",
-                "plugin": "plugin::users-permissions",
-                "subCategory": "roles",
-              },
-              Object {
-                "action": "plugins::users-permissions.roles.read",
-                "displayName": "Read",
-                "plugin": "plugin::users-permissions",
-                "subCategory": "roles",
-              },
-              Object {
-                "action": "plugins::users-permissions.roles.update",
-                "displayName": "Update",
-                "plugin": "plugin::users-permissions",
-                "subCategory": "roles",
-              },
-            ],
-            "settings": Array [
-              Object {
-                "action": "admin::marketplace.plugins.install",
-                "category": "plugins and marketplace",
-                "displayName": "Install (only for dev env)",
-                "subCategory": "plugins",
-              },
-              Object {
-                "action": "admin::marketplace.plugins.uninstall",
-                "category": "plugins and marketplace",
-                "displayName": "Uninstall (only for dev env)",
-                "subCategory": "plugins",
-              },
-              Object {
-                "action": "admin::marketplace.read",
-                "category": "plugins and marketplace",
-                "displayName": "Access the marketplace",
-                "subCategory": "marketplace",
-              },
-              Object {
-                "action": "admin::roles.create",
-                "category": "users and roles",
-                "displayName": "Create",
-                "subCategory": "roles",
-              },
-              Object {
-                "action": "admin::roles.delete",
-                "category": "users and roles",
-                "displayName": "Delete",
-                "subCategory": "roles",
-              },
-              Object {
-                "action": "admin::roles.read",
-                "category": "users and roles",
-                "displayName": "Read",
-                "subCategory": "roles",
-              },
-              Object {
-                "action": "admin::roles.update",
-                "category": "users and roles",
-                "displayName": "Update",
-                "subCategory": "roles",
-              },
-              Object {
-                "action": "admin::users.create",
-                "category": "users and roles",
-                "displayName": "Create (invite)",
-                "subCategory": "users",
-              },
-              Object {
-                "action": "admin::users.delete",
-                "category": "users and roles",
-                "displayName": "Delete",
-                "subCategory": "users",
-              },
-              Object {
-                "action": "admin::users.read",
-                "category": "users and roles",
-                "displayName": "Read",
-                "subCategory": "users",
-              },
-              Object {
-                "action": "admin::users.update",
-                "category": "users and roles",
-                "displayName": "Update",
-                "subCategory": "users",
-              },
-              Object {
-                "action": "admin::webhooks.create",
-                "category": "webhooks",
-                "displayName": "Create",
-                "subCategory": "general",
-              },
-              Object {
-                "action": "admin::webhooks.delete",
-                "category": "webhooks",
-                "displayName": "Delete",
-                "subCategory": "general",
-              },
-              Object {
-                "action": "admin::webhooks.read",
-                "category": "webhooks",
-                "displayName": "Read",
-                "subCategory": "general",
-              },
-              Object {
-                "action": "admin::webhooks.update",
-                "category": "webhooks",
-                "displayName": "Update",
-                "subCategory": "general",
-              },
-              Object {
-                "action": "plugins::upload.settings.read",
-                "category": "media library",
-                "displayName": "Access the Media Library settings page",
-                "subCategory": "general",
-              },
-            ],
-          },
-        }
-      `);
-=======
       // eslint-disable-next-line node/no-extraneous-require
       const { features } = require('strapi/lib/utils/ee');
       const hasSSO = features.isEnabled('sso');
@@ -1222,7 +935,6 @@
           }
         `);
       }
->>>>>>> 469991f9
     }
   });
 });