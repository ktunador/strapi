'use strict';

const { merge } = require('lodash/fp');
const adminActions = require('../admin-actions');
const adminConditions = require('../admin-conditions');

const defaultAdminAuthSettings = {
  providers: {
    autoRegister: false,
    defaultRole: null,
  },
};

const registerPermissionActions = () => {
  const { actionProvider } = strapi.admin.services.permission;
  actionProvider.register(adminActions.actions);
};

const registerAdminConditions = () => {
  const { conditionProvider } = strapi.admin.services.permission;
  conditionProvider.registerMany(adminConditions.conditions);
};

const syncAuthSettings = async () => {
  const adminStore = await strapi.store({ type: 'core', environment: '', name: 'admin' });

  const adminAuthSettings = await adminStore.get({ key: 'auth' });
  const newAuthSettings = merge(defaultAdminAuthSettings, adminAuthSettings);

  await adminStore.set({ key: 'auth', value: newAuthSettings });
};

module.exports = async () => {
  registerAdminConditions();
  registerPermissionActions();
  await strapi.admin.services.permission.cleanPermissionInDatabase();
  await strapi.admin.services.permission.ensureBoundPermissionsInDatabase();
  await strapi.admin.services.user.migrateUsers();
  await strapi.admin.services.role.createRolesIfNoneExist();
  await strapi.admin.services.role.resetSuperAdminPermissions();
  await strapi.admin.services.role.displayWarningIfNoSuperAdmin();
  await strapi.admin.services.user.displayWarningIfUsersDontHaveRole();

<<<<<<< HEAD
  await syncAuthSettings();
=======
  strapi.admin.destroy = () => {
    strapi.admin.services.permission.conditionProvider.clear();
    strapi.admin.services.permission.actionProvider.clear();
  };
>>>>>>> f711a569
};<|MERGE_RESOLUTION|>--- conflicted
+++ resolved
@@ -41,12 +41,10 @@
   await strapi.admin.services.role.displayWarningIfNoSuperAdmin();
   await strapi.admin.services.user.displayWarningIfUsersDontHaveRole();
 
-<<<<<<< HEAD
   await syncAuthSettings();
-=======
+
   strapi.admin.destroy = () => {
     strapi.admin.services.permission.conditionProvider.clear();
     strapi.admin.services.permission.actionProvider.clear();
   };
->>>>>>> f711a569
 };