--- conflicted
+++ resolved
@@ -23,11 +23,7 @@
   },
   "dependencies": {
     "react-copy-to-clipboard": "^5.0.1",
-<<<<<<< HEAD
-    "strapi-provider-upload-local": "3.0.0-alpha.14.3",
-=======
-    "strapi-upload-local": "3.0.0-alpha.14.5",
->>>>>>> e5399387
+    "strapi-provider-upload-local": "3.0.0-alpha.14.5",
     "stream-to-array": "^2.3.0",
     "uuid": "^3.2.1"
   },
