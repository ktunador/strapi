--- conflicted
+++ resolved
@@ -7,11 +7,8 @@
 import PropTypes from 'prop-types';
 
 // Design
-<<<<<<< HEAD
+import InputCheckboxWithErrors from 'components/InputCheckboxWithErrors';
 import InputDateWithErrors from 'components/InputDateWithErrors';
-=======
-import InputCheckboxWithErrors from 'components/InputCheckboxWithErrors';
->>>>>>> dbfc51d6
 import InputEmailWithErrors from 'components/InputEmailWithErrors';
 import InputNumberWithErrors from 'components/InputNumberWithErrors';
 import InputSearchWithErrors from 'components/InputSearchWithErrors';
@@ -24,11 +21,8 @@
 const DefaultInputError = ({ type }) => <div>Your input type: <b>{type}</b> does not exist</div>
 
 const inputs = {
-<<<<<<< HEAD
+  checkbox: InputCheckboxWithErrors,
   date: InputDateWithErrors,
-=======
-  checkbox: InputCheckboxWithErrors,
->>>>>>> dbfc51d6
   email: InputEmailWithErrors,
   number: InputNumberWithErrors,
   password: InputPasswordWithErrors,
@@ -52,11 +46,8 @@
 
 export default InputsIndex;
 export {
-<<<<<<< HEAD
+  InputCheckboxWithErrors,
   InputDateWithErrors,
-=======
-  InputCheckboxWithErrors,
->>>>>>> dbfc51d6
   InputEmailWithErrors,
   InputNumberWithErrors,
   InputPasswordWithErrors,
